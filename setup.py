--- conflicted
+++ resolved
@@ -6,20 +6,9 @@
 from setuptools import setup, find_packages
 from geopy import __version__ as version
 
-<<<<<<< HEAD
 INSTALL_REQUIRES = [
-    'geographiclib'
+    'geographiclib<2,>=1.49',
 ]
-TESTS_REQUIRES = [
-    'geographiclib',
-    'nose-cov',
-    'pylint',
-    'tox',
-    'mock'
-]
-=======
-INSTALL_REQUIRES = []
->>>>>>> cddf65d1
 
 
 setup(
