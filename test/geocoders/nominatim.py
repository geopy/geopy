--- conflicted
+++ resolved
@@ -341,7 +341,6 @@
         )
         self.assertNotIn('namedetails', result.raw)
 
-<<<<<<< HEAD
     def test_parse_geocode(self):
         queries = [
             {
@@ -404,7 +403,7 @@
             # The location have all of that keys
             for key in contain_keys:
                 self.assertTrue(key in location.raw)
-=======
+
     def test_reverse_zoom_parameter(self):
         query = "40.689253199999996, -74.04454817144321"
         result_reverse = self.reverse_run(
@@ -420,7 +419,6 @@
         )
         self.assertIn("New York", result_reverse.address)
         self.assertIn("Statue of Liberty", result_reverse.address)
->>>>>>> 7492d55c
 
 
 class NominatimTestCase(BaseNominatimTestCase, GeocoderTestBase):
