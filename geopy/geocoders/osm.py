--- conflicted
+++ resolved
@@ -154,20 +154,6 @@
         if language:
             params['accept-language'] = language
 
-<<<<<<< HEAD
-        if geometry == 'WKT':
-            params['polygon_text'] = 1
-        elif geometry == 'svg':
-            params['polygon_svg'] = 1
-        elif geometry == 'kml':
-            params['polygon_kml'] = 1
-        elif geometry == 'geojson':
-            params['polygon_geojson'] = 1
-        elif geometry is None:
-            pass
-        else:
-            raise GeocoderQueryError("Invalid geometry format. Must be one of WKT, svg, kml, geojson.")
-=======
         if geometry is not None:
             geometry = geometry.lower()
             if geometry == 'wkt':
@@ -183,7 +169,6 @@
                     "Invalid geometry format. Must be one of: "
                     "wkt, svg, kml, geojson."
                 )
->>>>>>> 2dbe2578
 
         url = "?".join((self.api, urlencode(params)))
         logger.debug("%s.geocode: %s", self.__class__.__name__, url)
