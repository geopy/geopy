
""".. versionadded:: 0.93

Geopy can calculate geodesic distance between two points using the
[geodesic distance](https://en.wikipedia.org/wiki/Geodesics_on_an_ellipsoid) or
[great-circle distance](https://en.wikipedia.org/wiki/Great-circle_distance)
formulas, with a default of the geodesic distance available as the function
`geopy.distance.distance`.

Great-circle distance (:class:`.great_circle`) uses a spherical model of
the earth, using the mean earth radius as defined by the International
Union of Geodesy and Geophysics, (2*a + b)/3 = 6371.0087714150598
kilometers approx 6371.009 km (for WGS-84), resulting in an error of up
to about 0.5%. The radius value is stored in
:const:`distance.EARTH_RADIUS`, so it can be customized (it should
always be in kilometers, however).

The geodesic distance is the shortest distance on the surface of an
ellipsoidal model of the earth.  There are two algorithms used to
compute this distance
[Vincenty's method](https://en.wikipedia.org/wiki/Vincenty's_formulae)
(:class:`.vincenty`) which is accurate to 0.2 mm and the distance
calculation fails to converge for nearly antipodal points.

If either of the python packages pyproj or geographiclib is available,
then the method given by
[Karney (2013)](https://doi.org/10.1007%2Fs00190-012-0578-z)
(:class:`.geodesic`) is also provided.  This is accurate to round-off
and always converges.  You can install pyproj and geographiclib with

    pip install pyproj geographiclib

`geopy.distance.distance` uses :class:`.geodesic` if it is available
otherwise it uses :class:`.vincenty`.

There are multiple popular ellipsoidal models,
and which one will be the most accurate depends on where your points are
located on the earth.  The default is the WGS-84 ellipsoid, which is the
most globally accurate.  geopy includes a few other models in the
distance.ELLIPSOIDS dictionary::

                  model             major (km)   minor (km)     flattening
    ELLIPSOIDS = {'WGS-84':        (6378.137,    6356.7523142,  1 / \
                                                                298.257223563),
                  'GRS-80':        (6378.137,    6356.7523141,  1 / \
                                                                298.257222101),
                  'Airy (1830)':   (6377.563396, 6356.256909,   1 / \
                                                                299.3249646),
                  'Intl 1924':     (6378.388,    6356.911946,   1 / 297.0),
                  'Clarke (1880)': (6378.249145, 6356.51486955, 1 / 293.465),
                  'GRS-67':        (6378.1600,   6356.774719,   1 / 298.25),
                  }

Here are examples of distance.distance::

    >>> from geopy import distance
    >>> newport_ri = (41.49008, -71.312796)
    >>> cleveland_oh = (41.499498, -81.695391)
    >>> print(distance.distance(newport_ri, cleveland_oh).miles)
    538.390445368

    >>> wellington = (-41.32, 174.81)
    >>> salamanca = (40.96, -5.50)
    >>> print(distance.distance(wellington, salamanca).km)
    19959.6792674

The second example above fails unless geographiclib has been installed.

Using great-circle distance::

    >>> print(distance.great_circle(newport_ri, cleveland_oh).miles)
    536.997990696

You can change the ellipsoid model used by the geodesic formulas like so::

    >>> ne, cl = newport_ri, cleveland_oh
    >>> distance.distance(ne, cl, ellipsoid='GRS-80').miles

The above model name will automatically be retrieved from the
ELLIPSOIDS dictionary. Alternatively, you can specify the model values
directly::

    >>> distance.distance(ne, cl, ellipsoid=(6377., 6356., 1 / 297.)).miles

Distances support simple arithmetic, making it easy to do things like
calculate the length of a path::

    >>> from geopy import Nominatim
    >>> d = distance.distance
    >>> g = Nominatim()
    >>> _, wa = g.geocode('Washington, DC')
    >>> _, pa = g.geocode('Palo Alto, CA')
    >>> print((d(ne, cl) + d(cl, wa) + d(wa, pa)).miles)
    3277.30439191

"""
from __future__ import division

from math import atan, tan, sin, cos, pi, sqrt, atan2, asin
from geopy.units import radians
from geopy import units, util
from geopy.point import Point
from geopy.compat import string_compare, py3k, cmp

HAVE_PROJ = HAVE_GEODESIC = False
try:
    from pyproj import Geod
    HAVE_PROJ = HAVE_GEODESIC = True
except ImportError:
    try:
        from geographiclib.geodesic import Geodesic
        HAVE_GEODESIC = True
    except ImportError:
        pass

# IUGG mean earth radius in kilometers, from
# https://en.wikipedia.org/wiki/Earth_radius#Mean_radius.  Using a
# sphere with this radius results in an error of up to about 0.5%.
EARTH_RADIUS = 6371.009

# From http://www.movable-type.co.uk/scripts/LatLongVincenty.html:
#   The most accurate and widely used globally-applicable model for the earth
#   ellipsoid is WGS-84, used in this script. Other ellipsoids offering a
#   better fit to the local geoid include Airy (1830) in the UK, International
#   1924 in much of Europe, Clarke (1880) in Africa, and GRS-67 in South
#   America. America (NAD83) and Australia (GDA) use GRS-80, functionally
#   equivalent to the WGS-84 ellipsoid.
ELLIPSOIDS = {
    # model           major (km)   minor (km)     flattening
    'WGS-84':        (6378.137, 6356.7523142, 1 / 298.257223563),
    'GRS-80':        (6378.137, 6356.7523141, 1 / 298.257222101),
    'Airy (1830)':   (6377.563396, 6356.256909, 1 / 299.3249646),
    'Intl 1924':     (6378.388, 6356.911946, 1 / 297.0),
    'Clarke (1880)': (6378.249145, 6356.51486955, 1 / 293.465),
    'GRS-67':        (6378.1600, 6356.774719, 1 / 298.25)
}

class Distance(object):
    """
    Base for :class:`.great_circle`, :class:`.vincenty`, and
    :class:`.geodesic`.
    """

    def __init__(self, *args, **kwargs):
        kilometers = kwargs.pop('kilometers', 0)
        if len(args) == 1:
            # if we only get one argument we assume
            # it's a known distance instead of
            # calculating it first
            kilometers += args[0]
        elif len(args) > 1:
            for a, b in util.pairwise(args):
                kilometers += self.measure(a, b)

        kilometers += units.kilometers(**kwargs)
        self.__kilometers = kilometers

    def __add__(self, other):
        if isinstance(other, Distance):
            return self.__class__(self.kilometers + other.kilometers)
        else:
            raise TypeError(
                "Distance instance must be added with Distance instance."
            )

    def __neg__(self):
        return self.__class__(-self.kilometers)

    def __sub__(self, other):
        return self + -other

    def __mul__(self, other):
        return self.__class__(self.kilometers * other)

    def __div__(self, other):
        if isinstance(other, Distance):
            return self.kilometers / other.kilometers
        else:
            return self.__class__(self.kilometers / other)

    __truediv__ = __div__

    def __abs__(self):
        return self.__class__(abs(self.kilometers))

    def __nonzero__(self):
        return bool(self.kilometers)

    __bool__ = __nonzero__

    def measure(self, a, b):
        """
        Abstract method for measure
        """
        raise NotImplementedError()

    def __repr__(self): # pragma: no cover
        return 'Distance(%s)' % self.kilometers

    def __str__(self): # pragma: no cover
        return '%s km' % self.__kilometers

    def __cmp__(self, other):  # py2 only
        if isinstance(other, Distance):
            return cmp(self.kilometers, other.kilometers)
        else:
            return cmp(self.kilometers, other)

    if py3k:
        def __eq__(self, other):
            return self.__cmp__(other) == 0

        def __ne__(self, other):
            return self.__cmp__(other) != 0

        def __gt__(self, other):
            return self.__cmp__(other) > 0

        def __lt__(self, other):
            return self.__cmp__(other) < 0

        def __ge__(self, other):
            return self.__cmp__(other) >= 0

        def __le__(self, other):
            return self.__cmp__(other) <= 0

    @property
    def kilometers(self): # pylint: disable=C0111
        return self.__kilometers

    @property
    def km(self): # pylint: disable=C0111
        return self.kilometers

    @property
    def meters(self): # pylint: disable=C0111
        return units.meters(kilometers=self.kilometers)

    @property
    def m(self): # pylint: disable=C0111
        return self.meters

    @property
    def miles(self): # pylint: disable=C0111
        return units.miles(kilometers=self.kilometers)

    @property
    def mi(self): # pylint: disable=C0111
        return self.miles

    @property
    def feet(self): # pylint: disable=C0111
        return units.feet(kilometers=self.kilometers)

    @property
    def ft(self): # pylint: disable=C0111
        return self.feet

    @property
    def nautical(self): # pylint: disable=C0111
        return units.nautical(kilometers=self.kilometers)

    @property
    def nm(self): # pylint: disable=C0111
        return self.nautical

class great_circle(Distance):
    """
    Use spherical geometry to calculate the surface distance between two
    geodesic points.

    Set which radius of the earth to use by specifying a 'radius' keyword
    argument. It must be in kilometers. The default is to use the module
    constant `EARTH_RADIUS`, which uses the average great-circle radius.

    Example::

        >>> from geopy.distance import great_circle
        >>> newport_ri = (41.49008, -71.312796)
        >>> cleveland_oh = (41.499498, -81.695391)
        >>> great_circle(newport_ri, cleveland_oh).miles
        536.9979906964344

    """

    def __init__(self, *args, **kwargs):
        self.RADIUS = kwargs.pop('radius', EARTH_RADIUS)
        super(great_circle, self).__init__(*args, **kwargs)

    def measure(self, a, b):
        a, b = Point(a), Point(b)

        lat1, lng1 = radians(degrees=a.latitude), radians(degrees=a.longitude)
        lat2, lng2 = radians(degrees=b.latitude), radians(degrees=b.longitude)

        sin_lat1, cos_lat1 = sin(lat1), cos(lat1)
        sin_lat2, cos_lat2 = sin(lat2), cos(lat2)

        delta_lng = lng2 - lng1
        cos_delta_lng, sin_delta_lng = cos(delta_lng), sin(delta_lng)

        d = atan2(sqrt((cos_lat2 * sin_delta_lng) ** 2 +
                       (cos_lat1 * sin_lat2 -
                        sin_lat1 * cos_lat2 * cos_delta_lng) ** 2),
                  sin_lat1 * sin_lat2 + cos_lat1 * cos_lat2 * cos_delta_lng)

        return self.RADIUS * d

    def destination(self, point, bearing, distance=None): # pylint: disable=W0621
        """
        TODO docs.
        """
        point = Point(point)
        lat1 = units.radians(degrees=point.latitude)
        lng1 = units.radians(degrees=point.longitude)
        bearing = units.radians(degrees=bearing)

        if distance is None:
            distance = self
        if isinstance(distance, Distance):
            distance = distance.kilometers

        d_div_r = float(distance) / self.RADIUS

        lat2 = asin(
            sin(lat1) * cos(d_div_r) +
            cos(lat1) * sin(d_div_r) * cos(bearing)
        )

        lng2 = lng1 + atan2(
            sin(bearing) * sin(d_div_r) * cos(lat1),
            cos(d_div_r) - sin(lat1) * sin(lat2)
        )

        return Point(units.degrees(radians=lat2), units.degrees(radians=lng2))

GreatCircleDistance = great_circle


class vincenty(Distance):
    """
    Calculate the geodesic distance between two points using the formula
    devised by Thaddeus Vincenty, with an accurate ellipsoidal model of the
    earth.

    Set which ellipsoidal model of the earth to use by specifying an
    ``ellipsoid`` keyword argument. The default is 'WGS-84', which is the
    most globally accurate model.  If ``ellipsoid`` is a string, it is
    looked up in the `ELLIPSOIDS` dictionary to obtain the major and minor
    semiaxes and the flattening. Otherwise, it should be a tuple with those
    values.  See the comments above the `ELLIPSOIDS` dictionary for
    more information.

    Example::

        >>> from geopy.distance import vincenty
        >>> newport_ri = (41.49008, -71.312796)
        >>> cleveland_oh = (41.499498, -81.695391)
        >>> print(vincenty(newport_ri, cleveland_oh).miles)
        538.3904451566326

    Note: This implementation of Vincenty distance fails to converge for
    some valid points. In some cases, a result can be obtained by increasing
    the number of iterations (`iterations` keyword argument, given in the
    class `__init__`, with a default of 20). It may be preferable to use
    :class:`.great_circle`, which is marginally less accurate, but always
    produces a result.
    """

    ellipsoid_key = None
    ELLIPSOID = None

    def __init__(self, *args, **kwargs):
        self.set_ellipsoid(kwargs.pop('ellipsoid', 'WGS-84'))
        self.iterations = kwargs.pop('iterations', 20)
        major, minor, f = self.ELLIPSOID # pylint: disable=W0612
        super(vincenty, self).__init__(*args, **kwargs)

    def set_ellipsoid(self, ellipsoid):
        """
        Change the ellipsoid used in the calculation.
        """
        if not isinstance(ellipsoid, (list, tuple)):
            try:
                self.ELLIPSOID = ELLIPSOIDS[ellipsoid]
                self.ellipsoid_key = ellipsoid
            except KeyError:
                raise Exception(
                    "Invalid ellipsoid. See geopy.distance.ELIPSOIDS"
                )
        else:
            self.ELLIPSOID = ellipsoid
            self.ellipsoid_key = None
        return

    def measure(self, a, b):
        a, b = Point(a), Point(b)
        lat1, lng1 = radians(degrees=a.latitude), radians(degrees=a.longitude)
        lat2, lng2 = radians(degrees=b.latitude), radians(degrees=b.longitude)

        if isinstance(self.ELLIPSOID, string_compare):
            major, minor, f = ELLIPSOIDS[self.ELLIPSOID]
        else:
            major, minor, f = self.ELLIPSOID

        delta_lng = lng2 - lng1

        reduced_lat1 = atan((1 - f) * tan(lat1))
        reduced_lat2 = atan((1 - f) * tan(lat2))

        sin_reduced1, cos_reduced1 = sin(reduced_lat1), cos(reduced_lat1)
        sin_reduced2, cos_reduced2 = sin(reduced_lat2), cos(reduced_lat2)

        lambda_lng = delta_lng
        lambda_prime = 2 * pi

        iter_limit = self.iterations

        i = 0
<<<<<<< HEAD
=======

>>>>>>> 4c8cbf05
        while (i == 0 or
               (abs(lambda_lng - lambda_prime) > 10e-12 and i <= iter_limit)):
            i += 1

            sin_lambda_lng, cos_lambda_lng = sin(lambda_lng), cos(lambda_lng)

            sin_sigma = sqrt(
                (cos_reduced2 * sin_lambda_lng) ** 2 +
                (cos_reduced1 * sin_reduced2 -
                 sin_reduced1 * cos_reduced2 * cos_lambda_lng) ** 2
            )

            if sin_sigma == 0:
                return 0 # Coincident points

            cos_sigma = (
                sin_reduced1 * sin_reduced2 +
                cos_reduced1 * cos_reduced2 * cos_lambda_lng
            )

            sigma = atan2(sin_sigma, cos_sigma)

            sin_alpha = (
                cos_reduced1 * cos_reduced2 * sin_lambda_lng / sin_sigma
            )
            cos_sq_alpha = 1 - sin_alpha ** 2

            if cos_sq_alpha != 0:
                cos2_sigma_m = cos_sigma - 2 * (
                    sin_reduced1 * sin_reduced2 / cos_sq_alpha
                )
            else:
                cos2_sigma_m = 0.0 # Equatorial line

            C = f / 16. * cos_sq_alpha * (4 + f * (4 - 3 * cos_sq_alpha))

            lambda_prime = lambda_lng
            lambda_lng = (
                delta_lng + (1 - C) * f * sin_alpha * (
                    sigma + C * sin_sigma * (
                        cos2_sigma_m + C * cos_sigma * (
                            -1 + 2 * cos2_sigma_m ** 2
                        )
                    )
                )
            )

        if i > iter_limit:
            raise ValueError("Vincenty formula failed to converge!")

        u_sq = cos_sq_alpha * (major ** 2 - minor ** 2) / minor ** 2

        A = 1 + u_sq / 16384. * (
            4096 + u_sq * (-768 + u_sq * (320 - 175 * u_sq))
        )

        B = u_sq / 1024. * (256 + u_sq * (-128 + u_sq * (74 - 47 * u_sq)))

        delta_sigma = (
            B * sin_sigma * (
                cos2_sigma_m + B / 4. * (
                    cos_sigma * (
                        -1 + 2 * cos2_sigma_m ** 2
                    ) - B / 6. * cos2_sigma_m * (
                        -3 + 4 * sin_sigma ** 2
                    ) * (
                        -3 + 4 * cos2_sigma_m ** 2
                    )
                )
            )
        )

        s = minor * A * (sigma - delta_sigma)
        return s

    def destination(self, point, bearing, distance=None): # pylint: disable=W0621
        """
        TODO docs.
        """
        point = Point(point)
        lat1 = units.radians(degrees=point.latitude)
        lng1 = units.radians(degrees=point.longitude)
        bearing = units.radians(degrees=bearing)

        if distance is None:
            distance = self
        if isinstance(distance, Distance):
            distance = distance.kilometers

        ellipsoid = self.ELLIPSOID
        if isinstance(ellipsoid, string_compare):
            ellipsoid = ELLIPSOIDS[ellipsoid]

        major, minor, f = ellipsoid

        tan_reduced1 = (1 - f) * tan(lat1)
        cos_reduced1 = 1 / sqrt(1 + tan_reduced1 ** 2)
        sin_reduced1 = tan_reduced1 * cos_reduced1
        sin_bearing, cos_bearing = sin(bearing), cos(bearing)
        sigma1 = atan2(tan_reduced1, cos_bearing)
        sin_alpha = cos_reduced1 * sin_bearing
        cos_sq_alpha = 1 - sin_alpha ** 2
        u_sq = cos_sq_alpha * (major ** 2 - minor ** 2) / minor ** 2

        A = 1 + u_sq / 16384. * (
            4096 + u_sq * (-768 + u_sq * (320 - 175 * u_sq))
        )
        B = u_sq / 1024. * (256 + u_sq * (-128 + u_sq * (74 - 47 * u_sq)))

        sigma = distance / (minor * A)
        sigma_prime = 2 * pi

        while abs(sigma - sigma_prime) > 10e-12:
            cos2_sigma_m = cos(2 * sigma1 + sigma)
            sin_sigma, cos_sigma = sin(sigma), cos(sigma)
            delta_sigma = B * sin_sigma * (
                cos2_sigma_m + B / 4. * (
                    cos_sigma * (
                        -1 + 2 * cos2_sigma_m ** 2
                    ) - B / 6. * cos2_sigma_m * (
                        -3 + 4 * sin_sigma ** 2
                    ) * (
                        -3 + 4 * cos2_sigma_m ** 2
                    )
                )
            )
            sigma_prime = sigma
            sigma = distance / (minor * A) + delta_sigma

        sin_sigma, cos_sigma = sin(sigma), cos(sigma)

        lat2 = atan2(
            sin_reduced1 * cos_sigma + cos_reduced1 * sin_sigma * cos_bearing,
            (1 - f) * sqrt(
                sin_alpha ** 2 + (
                    sin_reduced1 * sin_sigma -
                    cos_reduced1 * cos_sigma * cos_bearing
                ) ** 2
            )
        )

        lambda_lng = atan2(
            sin_sigma * sin_bearing,
            cos_reduced1 * cos_sigma - sin_reduced1 * sin_sigma * cos_bearing
        )

        C = f / 16. * cos_sq_alpha * (4 + f * (4 - 3 * cos_sq_alpha))

        delta_lng = (
            lambda_lng - (1 - C) * f * sin_alpha * (
                sigma + C * sin_sigma * (
                    cos2_sigma_m + C * cos_sigma * (
                        -1 + 2 * cos2_sigma_m ** 2
                    )
                )
            )
        )

        lng2 = lng1 + delta_lng

        return Point(units.degrees(radians=lat2), units.degrees(radians=lng2))

class geodesic(Distance):
    """
    Calculate the geodesic distance between two points

    Set which ellipsoidal model of the earth to use by specifying an
    ``ellipsoid`` keyword argument. The default is 'WGS-84', which is the
    most globally accurate model.  If ``ellipsoid`` is a string, it is
    looked up in the `ELLIPSOIDS` dictionary to obtain the major and minor
    semiaxes and the flattening. Otherwise, it should be a tuple with those
    values.  See the comments above the `ELLIPSOIDS` dictionary for
    more information.

    Example::

        >>> from geopy.distance import geodesic
        >>> newport_ri = (41.49008, -71.312796)
        >>> cleveland_oh = (41.499498, -81.695391)
        >>> print(geodesic(newport_ri, cleveland_oh).miles)
        538.390445368
    """

    ellipsoid_key = None
    ELLIPSOID = None
    geod = None

    def __init__(self, *args, **kwargs):
        if not HAVE_GEODESIC:
            raise NotImplementedError(
                "neither pyproj nor geographiclib is available")
        self.set_ellipsoid(kwargs.pop('ellipsoid', 'WGS-84'))
        self.method = "pyproj" if HAVE_PROJ else "geographiclib"
        major, minor, f = self.ELLIPSOID # pylint: disable=W0612
        super(geodesic, self).__init__(*args, **kwargs)

    def set_ellipsoid(self, ellipsoid):
        """
        Change the ellipsoid used in the calculation.
        """
        if not isinstance(ellipsoid, (list, tuple)):
            try:
                self.ELLIPSOID = ELLIPSOIDS[ellipsoid]
                self.ellipsoid_key = ellipsoid
            except KeyError:
                raise Exception(
                    "Invalid ellipsoid. See geopy.distance.ELLIPSOIDS"
                )
        else:
            self.ELLIPSOID = ellipsoid
            self.ellipsoid_key = None
        return

    # Karney's algorithms for measure and destination
    def measure(self, a, b):
        a, b = Point(a), Point(b)
        lat1, lon1 = a.latitude, a.longitude
        lat2, lon2 = b.latitude, b.longitude

        if not (isinstance(self.geod, Geod if HAVE_PROJ else Geodesic) and
                self.geod.a == self.ELLIPSOID[0] and
                self.geod.f == self.ELLIPSOID[2]):
            self.geod = (Geod(a = self.ELLIPSOID[0], f = self.ELLIPSOID[2])
                         if HAVE_PROJ
                         else Geodesic(self.ELLIPSOID[0], self.ELLIPSOID[2]))

        if HAVE_PROJ:
            try:
                s12 = self.geod.inv(lon1, lat1, lon2, lat2)[2]
            except ValueError:  # pyproj trips on nans
                s12 = float('nan')
        else:
            s12 =  self.geod.Inverse(lat1, lon1, lat2, lon2,
                                     Geodesic.DISTANCE)['s12']

        return s12

    def destination(self, point, bearing, distance=None): # pylint: disable=W0621
        """
        TODO docs.
        """
        point = Point(point)
        lat1 = point.latitude
        lon1 = point.longitude
        azi1 = bearing

        if distance is None:
            distance = self
        if isinstance(distance, Distance):
            distance = distance.kilometers

        if not (isinstance(self.geod, Geod if HAVE_PROJ else Geodesic) and
                self.geod.a == self.ELLIPSOID[0] and
                self.geod.f == self.ELLIPSOID[2]):
            self.geod = (Geod(a = self.ELLIPSOID[0], f = self.ELLIPSOID[2])
                         if HAVE_PROJ
                         else Geodesic(self.ELLIPSOID[0], self.ELLIPSOID[2]))

        if HAVE_PROJ:
            try:
                lon2, lat2 = self.geod.fwd(lon1, lat1, azi1, distance)[0:2]
            except ValueError:  # pyproj trips on nans
                lon2 = lat2 = float('nan')
        else:
            r = self.geod.Direct(lat1, lon1, azi1, distance,
                                 Geodesic.LATITUDE | Geodesic.LONGITUDE)
            lat2, lon2  = r['lat2'], r['lon2']

        return Point(lat2, lon2)

VincentyDistance = vincenty
GreatCircleDistance = great_circle
GeodesicDistance = geodesic

# Set the default distance formula

distance = GeodesicDistance if HAVE_GEODESIC else VincentyDistance<|MERGE_RESOLUTION|>--- conflicted
+++ resolved
@@ -1,5 +1,5 @@
-
-""".. versionadded:: 0.93
+"""
+.. versionadded:: 0.93
 
 Geopy can calculate geodesic distance between two points using the
 [geodesic distance](https://en.wikipedia.org/wiki/Geodesics_on_an_ellipsoid) or
@@ -418,10 +418,7 @@
         iter_limit = self.iterations
 
         i = 0
-<<<<<<< HEAD
-=======
-
->>>>>>> 4c8cbf05
+
         while (i == 0 or
                (abs(lambda_lng - lambda_prime) > 10e-12 and i <= iter_limit)):
             i += 1
